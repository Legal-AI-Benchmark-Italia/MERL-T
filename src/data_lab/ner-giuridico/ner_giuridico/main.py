--- conflicted
+++ resolved
@@ -109,16 +109,13 @@
         from ner_giuridico.training.ner_trainer import train_from_annotations
     elif IMPORT_PATH == "src":
         from ner_giuridico.utils.converter import (
+        from ner_giuridico.utils.converter import (
             convert_annotations_to_spacy_format,
             convert_annotations_to_ner_format,
             convert_spacy_to_conll,
             save_annotations_for_training
         )
-<<<<<<< HEAD
         from training.ner_trainer import train_from_annotations
-=======
-        from ner_giuridico.training.ner_trainer import train_from_annotations
->>>>>>> a7ae2fd4
     OPTIONAL_MODULES_LOADED = True
 except ImportError:
     logger.warning("Some optional modules could not be imported. Related commands may not be available.")
@@ -819,6 +816,7 @@
             from tests.test import run_all_tests
         except ImportError:
             # Try alternative path
+            from tests.test import run_all_tests
             from tests.test import run_all_tests
     
         # Run the tests
