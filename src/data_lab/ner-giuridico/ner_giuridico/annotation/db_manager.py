--- conflicted
+++ resolved
@@ -50,11 +50,10 @@
             db_path: Percorso del file database SQLite. Se None, viene utilizzato il percorso predefinito.
             backup_dir: Directory per i backup. Se None, viene utilizzata la directory predefinita.
         """
-<<<<<<< HEAD
+        # Logger setup
+        self.logger = logging.getLogger("db_manager")
+        
         # Setup logger
-=======
-        # Logger setup
->>>>>>> 174ae256
         self.logger = logging.getLogger("db_manager")
         
         # Percorso predefinito se non specificato
@@ -78,19 +77,7 @@
         
         # Inizializza il database
         self._init_db()
-        
-<<<<<<< HEAD
-=======
-        # Run database migrations to ensure schema is up to date
-        try:
-            from .db_migrations import run_migrations
-            run_migrations(self.db_path)
-        except ImportError:
-            self.logger.warning("Module db_migrations not found. Skipping migrations.")
-        except Exception as e:
-            self.logger.error(f"Error running migrations: {e}") 
-    
->>>>>>> 174ae256
+    
     def _get_db(self) -> DBContextManager:
         """
         Ottiene un context manager per la connessione al database.
@@ -571,20 +558,9 @@
                 
                 return stats
         except Exception as e:
-            self.logger.error(f"Errore nel recupero delle statistiche: {e}")
-            return {
-                'total_annotations': 0,
-                'annotations_by_type': {},
-                'activity_by_day': {},
-                'actions_by_type': {},
-                'documents_modified': 0,
-                'users': []
-            }
-<<<<<<< HEAD
-            
-=======
-        
->>>>>>> 174ae256
+            logger.error(f"Errore nel recupero delle statistiche: {e}")
+            return {}
+
     def get_user_assignments(self, user_id: str) -> list:
         """
         Ottiene i documenti assegnati a un utente.
